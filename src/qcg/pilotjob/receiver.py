--- conflicted
+++ resolved
@@ -164,14 +164,14 @@
 
     def _started_iface(self, iface):
         self._active_ifaces = self._active_ifaces + 1
-        logging.info(f'receiver - interface {iface.__class__.__name__} activated ({self._active_ifaces} active)')
+        _logger.info(f'receiver - interface {iface.__class__.__name__} activated ({self._active_ifaces} active)')
 
     def _stopped_iface(self, iface):
         self._active_ifaces = self._active_ifaces - 1
-        logging.info(f'receiver - interface {iface.__class__.__name__} stopped ({self._active_ifaces} active)')
+        _logger.info(f'receiver - interface {iface.__class__.__name__} stopped ({self._active_ifaces} active)')
 
         if self._active_ifaces == 0:
-            logging.info('No more active interfaces - finishing')
+            _logger.info('No more active interfaces - finishing')
             self.set_finish(True)
 
     async def _listen(self, iface):
@@ -180,11 +180,8 @@
         Args:
             iface (Interface): interface to listen to
         """
-<<<<<<< HEAD
         self._started_iface(iface)
-=======
-        _logger.info('Listener on interface %s started', iface.__class__.__name__)
->>>>>>> 574119ec
+        _logger.info(f'Listener on interface {iface.__class__.__name__} started')
 
         while True:
             try:
@@ -192,13 +189,9 @@
 
                 if request is None:
                     # finishing listening - nothing more will come
-<<<<<<< HEAD
-                    logging.info('Finishing listening on interface %s due to EOD', iface.__class__.__name__)
+                    _logger.info(f'Finishing listening on interface {iface.__class__.__name__} due to EOD')
 
                     self._stopped_iface(iface)
-=======
-                    _logger.info('Finishing listening on interface %s due to EOD', iface.__class__.__name__)
->>>>>>> 574119ec
                     return
 
                 _logger.info('Interface %s received request: %s', iface.__class__.__name__, str(request))
@@ -217,19 +210,12 @@
                 await iface.reply(response.to_json())
             except CancelledError:
                 # listener was canceled - finished gracefully
-<<<<<<< HEAD
-                logging.info('Finishing listening on interface %s due to interrupt', iface.__class__.__name__)
+                _logger.info(f'Finishing listening on interface {iface.__class__.__name__} due to interrupt')
                 self._stopped_iface(iface)
                 return
             except Exception:
-                logging.exception('Failed to process request from interface %s', iface.__class__.__name__)
+                _logger.exception(f'Failed to process request from interface {iface.__class__.__name__}')
                 self._stopped_iface(iface)
-=======
-                _logger.info('Finishing listening on interface %s due to interrupt', iface.__class__.__name__)
-                return
-            except Exception:
-                _logger.exception('Failed to process request from interface %s', iface.__class__.__name__)
->>>>>>> 574119ec
 
     async def _handle_request(self, iface, request):
         """Handle single request.
