--- conflicted
+++ resolved
@@ -677,12 +677,8 @@
 
         self.qcgpm_queue = mp.Queue()
         self.qcgpm_process = QCGPMServiceProcess(server_args, self.qcgpm_queue)
-<<<<<<< HEAD
         self.qcgpm_conf = None
-        logging.debug('manager process created')
-=======
         _logger.debug('manager process created')
->>>>>>> 574119ec
 
         self.qcgpm_process.start()
         _logger.debug('manager process started')
