--- conflicted
+++ resolved
@@ -141,15 +141,10 @@
         Args:
             execution_job (ExecutorJob): execution job iteration data
         """
-<<<<<<< HEAD
-        _logger.info(f'job finished with {execution_job.canceled} mode')
+        _logger.info(f'job finished with {execution_job.canceled} cancel mode')
 
-        if Config.PROGRESS.get(self._config):
-            print("job {} finished".format(execution_job.job_iteration.name))
-=======
         if not self._manager.stop_processing and Config.PROGRESS.get(self._config):
             print(f"{datetime.now()} job {execution_job.job_iteration.name} finished")
->>>>>>> b9a4385e
 
         del self._not_finished[execution_job.jid]
 
